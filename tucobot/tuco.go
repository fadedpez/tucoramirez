--- conflicted
+++ resolved
@@ -39,15 +39,12 @@
 
 // RegisterCommands registers all slash commands with Discord
 func RegisterCommands(s sessionHandler, appID string, guildID string) {
-<<<<<<< HEAD
+
 	fmt.Printf("Registering commands with appID: %s, guildID: %s\n", appID, guildID)
 	for _, command := range commands {
 		fmt.Printf("Registering command: %s\n", command.Name)
 		cmd, err := s.ApplicationCommandCreate(appID, guildID, command)
-=======
-	for _, command := range commands {
-		_, err := s.ApplicationCommandCreate(appID, guildID, command)
->>>>>>> fc7573e9
+
 		if err != nil {
 			fmt.Printf("Cannot create command %s: %v\n", command.Name, err)
 		} else {
